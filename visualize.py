--- conflicted
+++ resolved
@@ -83,13 +83,8 @@
             video_name_list.append(name)
             plt_name_list.append(name)
     elif args.dataset == 'BouncingBalls':
-<<<<<<< HEAD
-        cond_num = 40
-        pred_num = 20
-=======
         cond_num = 10
         pred_num = 50
->>>>>>> 0ba491a3
         test_set_sequence = test_set['sequences'].transpose(1, 0, 2, 3)
         for j in range(len(test_set_sequence)):
             name = str(j)
